--- conflicted
+++ resolved
@@ -1,4 +1,3 @@
-<<<<<<< HEAD
 # -*- coding: utf-8 -*-
 #
 # Copyright (C) 2008 John Paulett (john -at- 7oars.com)
@@ -25,32 +24,4 @@
     unittest.TextTestRunner(verbosity=2).run(suite())
 
 if __name__ == '__main__':
-=======
-# -*- coding: utf-8 -*-
-#
-# Copyright (C) 2008 John Paulett (john -at- 7oars.com)
-# All rights reserved.
-#
-# This software is licensed as described in the file COPYING, which
-# you should have received as part of this distribution.
-
-import unittest
-
-import jsonpickle.tests.util_tests
-import jsonpickle.tests.jsonpickle_test
-import jsonpickle.tests.thirdparty_tests
-
-def suite():
-    suite = unittest.TestSuite()
-    suite.addTest(jsonpickle.tests.util_tests.suite())
-    suite.addTest(jsonpickle.tests.jsonpickle_test.suite())
-    suite.addTest(jsonpickle.tests.thirdparty_tests.suite())
-    return suite
-
-def main():
-    #unittest.main(defaultTest='suite')
-    unittest.TextTestRunner(verbosity=2).run(suite())
-
-if __name__ == '__main__':
->>>>>>> 61640620
     main()