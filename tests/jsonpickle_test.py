# -*- coding: utf-8 -*-
#
# Copyright (C) 2008 John Paulett (john -at- paulett.org)
# All rights reserved.
#
# This software is licensed as described in the file COPYING, which
# you should have received as part of this distribution.

import os
<<<<<<< HEAD
import collections
=======
import doctest
import unittest
>>>>>>> 590cc363
import datetime
import doctest
import time
import unittest

import jsonpickle
from jsonpickle import handlers
from jsonpickle import tags

from samples import (
        Thing, ThingWithSlots, ThingWithProps, BrokenReprThing,
        DictSubclass, ListSubclass, SetSubclass,
        ListSubclassWithInit, NamedTuple)



class PicklingTestCase(unittest.TestCase):
    def setUp(self):
        self.pickler = jsonpickle.pickler.Pickler()
        self.unpickler = jsonpickle.unpickler.Unpickler()

    def test_string(self):
        self.assertEqual('a string', self.pickler.flatten('a string'))
        self.assertEqual('a string', self.unpickler.restore('a string'))

    def test_unicode(self):
        self.assertEqual(u'a string', self.pickler.flatten(u'a string'))
        self.assertEqual(u'a string', self.unpickler.restore(u'a string'))

    def test_int(self):
        self.assertEqual(3, self.pickler.flatten(3))
        self.assertEqual(3, self.unpickler.restore(3))

    def test_float(self):
        self.assertEqual(3.5, self.pickler.flatten(3.5))
        self.assertEqual(3.5, self.unpickler.restore(3.5))

    def test_boolean(self):
        self.assertTrue(self.pickler.flatten(True))
        self.assertFalse(self.pickler.flatten(False))
        self.assertTrue(self.unpickler.restore(True))
        self.assertFalse(self.unpickler.restore(False))

    def test_none(self):
        self.assertTrue(self.pickler.flatten(None) is None)
        self.assertTrue(self.unpickler.restore(None) is None)

    def test_list(self):
        # multiple types of values
        listA = [1, 35.0, 'value']
        self.assertEqual(listA, self.pickler.flatten(listA))
        self.assertEqual(listA, self.unpickler.restore(listA))
        # nested list
        listB = [40, 40, listA, 6]
        self.assertEqual(listB, self.pickler.flatten(listB))
        self.assertEqual(listB, self.unpickler.restore(listB))
        # 2D list
        listC = [[1, 2], [3, 4]]
        self.assertEqual(listC, self.pickler.flatten(listC))
        self.assertEqual(listC, self.unpickler.restore(listC))
        # empty list
        listD = []
        self.assertEqual(listD, self.pickler.flatten(listD))
        self.assertEqual(listD, self.unpickler.restore(listD))

    def test_list_subclass(self):
        obj = ListSubclass()
        obj.extend([1, 2, 3])
        flattened = self.pickler.flatten(obj)
        self.assertTrue(tags.OBJECT in flattened)
        self.assertTrue(tags.SEQ in flattened)
        self.assertEqual(len(flattened[tags.SEQ]), 3)
        for v in obj:
            self.assertTrue(v in flattened[tags.SEQ])
        restored = self.unpickler.restore(flattened)
        self.assertEqual(type(restored), ListSubclass)
        self.assertEqual(restored, obj)

    def test_list_subclass_with_data(self):
        obj = ListSubclass()
        obj.extend([1, 2, 3])
        data = SetSubclass([1, 2, 3])
        obj.data = data
        flattened = self.pickler.flatten(obj)
        restored = self.unpickler.restore(flattened)
        self.assertEqual(restored, obj)
        self.assertEqual(type(restored.data), SetSubclass)
        self.assertEqual(restored.data, data)

    def test_set(self):
        setlist = ['orange', 'apple', 'grape']
        setA = set(setlist)

        flattened = self.pickler.flatten(setA)
        for s in setlist:
            self.assertTrue(s in flattened[tags.SET])

        setA_pickled = {tags.SET: setlist}
        self.assertEqual(setA, self.unpickler.restore(setA_pickled))

    def test_set_subclass(self):
        obj = SetSubclass([1, 2, 3])
        flattened = self.pickler.flatten(obj)
        self.assertTrue(tags.OBJECT in flattened)
        self.assertTrue(tags.SEQ in flattened)
        self.assertEqual(len(flattened[tags.SEQ]), 3)
        for v in obj:
            self.assertTrue(v in flattened[tags.SEQ])
        restored = self.unpickler.restore(flattened)
        self.assertEqual(type(restored), SetSubclass)
        self.assertEqual(restored, obj)

    def test_set_subclass_with_data(self):
        obj = SetSubclass([1, 2, 3])
        data = ListSubclass()
        data.extend([1, 2, 3])
        obj.data = data
        flattened = self.pickler.flatten(obj)
        restored = self.unpickler.restore(flattened)
        self.assertEqual(type(restored.data), ListSubclass)
        self.assertEqual(restored.data, data)

    def test_dict(self):
        dictA = {'key1': 1.0, 'key2': 20, 'key3': 'thirty'}
        self.assertEqual(dictA, self.pickler.flatten(dictA))
        self.assertEqual(dictA, self.unpickler.restore(dictA))
        dictB = {}
        self.assertEqual(dictB, self.pickler.flatten(dictB))
        self.assertEqual(dictB, self.unpickler.restore(dictB))

    def test_tuple(self):
        # currently all collections are converted to lists
        tupleA = (4, 16, 32)
        tupleA_pickled = {tags.TUPLE: [4, 16, 32]}
        self.assertEqual(tupleA_pickled, self.pickler.flatten(tupleA))
        self.assertEqual(tupleA, self.unpickler.restore(tupleA_pickled))
        tupleB = (4,)
        tupleB_pickled = {tags.TUPLE: [4]}
        self.assertEqual(tupleB_pickled, self.pickler.flatten(tupleB))
        self.assertEqual(tupleB, self.unpickler.restore(tupleB_pickled))

    def test_tuple_roundtrip(self):
        data = (1,2,3)
        newdata = jsonpickle.decode(jsonpickle.encode(data))
        self.assertEqual(data, newdata)

    def test_set_roundtrip(self):
        data = set([1,2,3])
        newdata = jsonpickle.decode(jsonpickle.encode(data))
        self.assertEqual(data, newdata)

    def test_list_roundtrip(self):
        data = [1,2,3]
        newdata = jsonpickle.decode(jsonpickle.encode(data))
        self.assertEqual(data, newdata)

    def test_defaultdict_roundtrip(self):
        """Make sure we can handle collections.defaultdict(list)"""
        # setup
        defaultdict = collections.defaultdict(list)
        defaultdict['a'] = 1
        defaultdict['b'].append(2)
        defaultdict['c'] = collections.defaultdict(dict)
        # jsonpickle work your magic
        encoded = jsonpickle.encode(defaultdict)
        newdefaultdict = jsonpickle.decode(encoded)
        # jsonpickle never fails
        self.assertEqual(newdefaultdict['a'], 1)
        self.assertEqual(newdefaultdict['b'], [2])
        self.assertEqual(type(newdefaultdict['c']), collections.defaultdict)
        self.assertEqual(defaultdict.default_factory, list)
        self.assertEqual(newdefaultdict.default_factory, list)

    def test_deque_roundtrip(self):
        """Make sure we can handle collections.deque"""
        old_deque = collections.deque([0, 1, 2])
        encoded = jsonpickle.encode(old_deque)
        new_deque = jsonpickle.decode(encoded)
        self.assertNotEqual(encoded, 'nil')
        self.assertEqual(old_deque[0], 0)
        self.assertEqual(new_deque[0], 0)
        self.assertEqual(old_deque[1], 1)
        self.assertEqual(new_deque[1], 1)
        self.assertEqual(old_deque[2], 2)
        self.assertEqual(new_deque[2], 2)

    def test_namedtuple_roundtrip(self):
        old_nt = NamedTuple(0, 1, 2)
        encoded = jsonpickle.encode(old_nt)
        new_nt = jsonpickle.decode(encoded)
        self.assertEqual(type(old_nt), type(new_nt))
        self.assertTrue(old_nt is not new_nt)
        self.assertEqual(old_nt.a, new_nt.a)
        self.assertEqual(old_nt.b, new_nt.b)
        self.assertEqual(old_nt.c, new_nt.c)
        self.assertEqual(old_nt[0], new_nt[0])
        self.assertEqual(old_nt[1], new_nt[1])
        self.assertEqual(old_nt[2], new_nt[2])

    def test_class(self):
        inst = Thing('test name')
        inst.child = Thing('child name')

        flattened = self.pickler.flatten(inst)
        self.assertEqual('test name', flattened['name'])
        child = flattened['child']
        self.assertEqual('child name', child['name'])

        inflated = self.unpickler.restore(flattened)
        self.assertEqual('test name', inflated.name)
        self.assertTrue(type(inflated) is Thing)
        self.assertEqual('child name', inflated.child.name)
        self.assertTrue(type(inflated.child) is Thing)

    def test_classlist(self):
        array = [Thing('one'), Thing('two'), 'a string']

        flattened = self.pickler.flatten(array)
        self.assertEqual('one', flattened[0]['name'])
        self.assertEqual('two', flattened[1]['name'])
        self.assertEqual('a string', flattened[2])

        inflated = self.unpickler.restore(flattened)
        self.assertEqual('one', inflated[0].name)
        self.assertTrue(type(inflated[0]) is Thing)
        self.assertEqual('two', inflated[1].name)
        self.assertTrue(type(inflated[1]) is Thing)
        self.assertEqual('a string', inflated[2])

    def test_classdict(self):
        dict = {'k1':Thing('one'), 'k2':Thing('two'), 'k3':3}

        flattened = self.pickler.flatten(dict)
        self.assertEqual('one', flattened['k1']['name'])
        self.assertEqual('two', flattened['k2']['name'])
        self.assertEqual(3, flattened['k3'])

        inflated = self.unpickler.restore(flattened)
        self.assertEqual('one', inflated['k1'].name)
        self.assertTrue(type(inflated['k1']) is Thing)
        self.assertEqual('two', inflated['k2'].name)
        self.assertTrue(type(inflated['k2']) is Thing)
        self.assertEqual(3, inflated['k3'])

        #TODO show that non string keys fail

    def test_recursive(self):
        """create a recursive structure and test that we can handle it
        """
        parent = Thing('parent')
        child = Thing('child')
        child.sibling = Thing('sibling')

        parent.self = parent
        parent.child = child
        parent.child.twin = child
        parent.child.parent = parent
        parent.child.sibling.parent = parent

        cloned = jsonpickle.decode(jsonpickle.encode(parent))

        self.assertEqual(parent.name,
                         cloned.name)
        self.assertEqual(parent.child.name,
                         cloned.child.name)
        self.assertEqual(parent.child.sibling.name,
                         cloned.child.sibling.name)
        self.assertEqual(cloned,
                         cloned.child.parent)
        self.assertEqual(cloned,
                         cloned.child.sibling.parent)
        self.assertEqual(cloned,
                         cloned.child.twin.parent)
        self.assertEqual(cloned.child,
                         cloned.child.twin)

    def test_newstyleslots(self):
        obj = ThingWithSlots(True, False)
        jsonstr = jsonpickle.encode(obj)
        newobj = jsonpickle.decode(jsonstr)
        self.assertTrue(newobj.a)
        self.assertFalse(newobj.b)

    def test_newstyleslots_with_children(self):
        obj = ThingWithSlots(Thing('a'), Thing('b'))
        jsonstr = jsonpickle.encode(obj)
        newobj = jsonpickle.decode(jsonstr)
        self.assertEqual(newobj.a.name, 'a')
        self.assertEqual(newobj.b.name, 'b')

    def test_oldstyleclass(self):
        from pickle import _EmptyClass

        obj = _EmptyClass()
        obj.value = 1234

        flattened = self.pickler.flatten(obj)
        self.assertEqual(1234, flattened['value'])

        inflated = self.unpickler.restore(flattened)
        self.assertEqual(1234, inflated.value)

    def test_struct_time(self):
        t = time.struct_time('123456789')

        flattened = self.pickler.flatten(t)
        self.assertEqual(['1', '2', '3', '4', '5', '6', '7', '8', '9'], flattened)

    def test_dictsubclass(self):
        obj = DictSubclass()
        obj['key1'] = 1

        flattened = self.pickler.flatten(obj)
        self.assertEqual({'key1': 1,
                          tags.OBJECT: 'samples.DictSubclass'
                         },
                         flattened)
        self.assertEqual(flattened[tags.OBJECT],
                         'samples.DictSubclass')

        inflated = self.unpickler.restore(flattened)
        self.assertEqual(1, inflated['key1'])
        self.assertEqual(inflated.name, 'Test')

    def test_dictsubclass_notunpickable(self):
        self.pickler.unpicklable = False

        obj = DictSubclass()
        obj['key1'] = 1

        flattened = self.pickler.flatten(obj)
        self.assertEqual(1, flattened['key1'])
        self.assertFalse(tags.OBJECT in flattened)

        inflated = self.unpickler.restore(flattened)
        self.assertEqual(1, inflated['key1'])

    def test_tuple_notunpicklable(self):
        self.pickler.unpicklable = False

        flattened = self.pickler.flatten(('one', 2, 3))
        self.assertEqual(flattened, ['one', 2, 3])

    def test_set_notunpicklable(self):
        self.pickler.unpicklable = False

        flattened = self.pickler.flatten(set(['one', 2, 3]))
        self.assertEqual(sorted(flattened), sorted(['one', 2, 3]))

    def test_datetime(self):
        obj = datetime.datetime.now()

        flattened = self.pickler.flatten(obj)
        self.assertTrue(repr(obj) in flattened[tags.REPR])
        self.assertTrue('datetime' in flattened[tags.REPR])

        inflated = self.unpickler.restore(flattened)
        self.assertEqual(obj, inflated)

    def test_datetime_inside_int_keys(self):
        t = datetime.time(hour=10)
        s = jsonpickle.encode({1:t, 2:t})
        d = jsonpickle.decode(s)
        self.assertEqual(d["1"], d["2"])
        self.assertTrue(d["1"] is d["2"])
        self.assertTrue(isinstance(d["1"], datetime.time))

    def test_broken_repr_dict_key(self):
        """Tests that we can pickle dictionaries with keys that have
        broken __repr__ implementations.
        """
        br = BrokenReprThing('test')
        obj = { br: True }
        pickler = jsonpickle.pickler.Pickler()
        flattened = pickler.flatten(obj)
        self.assertTrue('<BrokenReprThing "test">' in flattened)
        self.assertTrue(flattened['<BrokenReprThing "test">'])

    def test_repr_not_unpickable(self):
        obj = datetime.datetime.now()
        pickler = jsonpickle.pickler.Pickler(unpicklable=False)
        flattened = pickler.flatten(obj)
        self.assertFalse(tags.REPR in flattened)
        self.assertFalse(tags.OBJECT in flattened)
        self.assertEqual(str(obj), flattened)

    def test_thing_with_module(self):
        obj = Thing('with-module')
        obj.themodule = os

        flattened = self.pickler.flatten(obj)
        inflated = self.unpickler.restore(flattened)
        self.assertEqual(inflated.themodule, os)

    def test_thing_with_submodule(self):
        from distutils import sysconfig

        obj = Thing('with-submodule')
        obj.submodule = sysconfig

        flattened = self.pickler.flatten(obj)
        inflated = self.unpickler.restore(flattened)
        self.assertEqual(inflated.submodule, sysconfig)

    def test_datetime_date(self):
        obj = datetime.datetime.now().date()

        flattened = self.pickler.flatten(obj)
        self.assertTrue(repr(obj) in flattened[tags.REPR])
        self.assertTrue('datetime' in flattened[tags.REPR])

        inflated = self.unpickler.restore(flattened)
        self.assertEqual(obj, inflated)

    def test_datetime_time(self):
        obj = datetime.datetime.now().time()

        flattened = self.pickler.flatten(obj)
        self.assertTrue(repr(obj) in flattened[tags.REPR])
        self.assertTrue('datetime' in flattened[tags.REPR])

        inflated = self.unpickler.restore(flattened)
        self.assertEqual(obj, inflated)

    def test_datetime_timedelta(self):
        obj = datetime.timedelta(5)

        flattened = self.pickler.flatten(obj)
        self.assertTrue(repr(obj) in flattened[tags.REPR])
        self.assertTrue('datetime' in flattened[tags.REPR])

        inflated = self.unpickler.restore(flattened)
        self.assertEqual(obj, inflated)

    def test_type_reference(self):
        """This test ensures that users can store references to types.
        """
        obj = Thing('object-with-type-reference')

        # reference the built-in 'object' type
        obj.typeref = object

        flattened = self.pickler.flatten(obj)
        self.assertEqual(flattened['typeref'], {
                            tags.TYPE: '__builtin__.object',
                         })

        inflated = self.unpickler.restore(flattened)
        self.assertEqual(inflated.typeref, object)

    def test_class_reference(self):
        """This test ensures that users can store references to classes.
        """
        obj = Thing('object-with-class-reference')

        # reference the 'Thing' class (not an instance of the class)
        obj.classref = Thing

        flattened = self.pickler.flatten(obj)
        self.assertEqual(flattened['classref'], {
                            tags.TYPE: 'samples.Thing',
                         })

        inflated = self.unpickler.restore(flattened)
        self.assertEqual(inflated.classref, Thing)

    def test_supports_getstate_setstate(self):
        obj = ThingWithProps('object-which-defines-getstate-setstate')
        flattened = self.pickler.flatten(obj)
        self.assertTrue(flattened[tags.STATE].get('__identity__'))
        self.assertTrue(flattened[tags.STATE].get('nom'))
        inflated = self.unpickler.restore(flattened)
        self.assertEqual(obj, inflated)

    def test_references(self):
        obj_a = Thing('foo')
        obj_b = Thing('bar')
        coll = [obj_a, obj_b, obj_b]
        flattened = self.pickler.flatten(coll)
        inflated = self.unpickler.restore(flattened)
        self.assertEqual(len(inflated), len(coll))
        for x in range(len(coll)):
            self.assertEqual(repr(coll[x]), repr(inflated[x]))

    def test_list_subclass_with_init(self):
        obj = ListSubclassWithInit('foo')
        self.assertEqual(obj.attr, 'foo')
        flattened = self.pickler.flatten(obj)
        inflated = self.unpickler.restore(flattened)
        self.assertEqual(type(inflated), ListSubclassWithInit)

class JSONPickleTestCase(unittest.TestCase):
    def setUp(self):
        self.obj = Thing('A name')
        self.expected_json = ('{"'+tags.OBJECT+'": "samples.Thing",'
                              ' "name": "A name", "child": null}')

    def test_encode(self):
        pickled = jsonpickle.encode(self.obj)
        self.assertEqual(self.expected_json, pickled)

    def test_encode_notunpicklable(self):
        pickled = jsonpickle.encode(self.obj, unpicklable=False)
        self.assertEqual('{"name": "A name", "child": null}', pickled)

    def test_decode(self):
        unpickled = jsonpickle.decode(self.expected_json)
        self.assertEqual(self.obj.name, unpickled.name)
        self.assertEqual(type(self.obj), type(unpickled))

    def test_json(self):
        pickled = jsonpickle.encode(self.obj)
        self.assertEqual(self.expected_json, pickled)

        unpickled = jsonpickle.decode(self.expected_json)
        self.assertEqual(self.obj.name, unpickled.name)
        self.assertEqual(type(self.obj), type(unpickled))

    def test_unicode_dict_keys(self):
        pickled = jsonpickle.encode({'é'.decode('utf-8'): 'é'.decode('utf-8')})
        unpickled = jsonpickle.decode(pickled)
        self.assertEqual(unpickled['é'.decode('utf-8')], 'é'.decode('utf-8'))
        self.assertTrue('é'.decode('utf-8') in unpickled)

    def test_tuple_dict_keys(self):
        """Test that we handle dictionaries with tuples as keys.
        We do not model this presently, so ensure that we at
        least convert those tuples to repr strings.

        TODO: handle dictionaries with non-stringy keys.
        """
        pickled = jsonpickle.encode({(1, 2): 3,
                                     (4, 5): { (7, 8): 9 }})
        unpickled = jsonpickle.decode(pickled)
        subdict = unpickled['(4, 5)']

        self.assertEqual(unpickled['(1, 2)'], 3)
        self.assertEqual(subdict['(7, 8)'], 9)

    def test_datetime_dict_keys(self):
        """Test that we handle datetime objects as keys.
        We do not model this presently, so ensure that we at
        least convert those tuples into repr strings.

        """
        pickled = jsonpickle.encode({datetime.datetime(2008, 12, 31): True})
        unpickled = jsonpickle.decode(pickled)
        self.assertTrue(unpickled['datetime.datetime(2008, 12, 31, 0, 0)'])

    def test_object_dict_keys(self):
        """Test that we handle random objects as keys.

        """
        pickled = jsonpickle.encode({Thing('random'): True})
        unpickled = jsonpickle.decode(pickled)
        self.assertEqual(unpickled,
                         {u'samples.Thing("random")': True})

    def test_list_of_objects(self):
        """Test that objects in lists are referenced correctly"""
        a = Thing('a')
        b = Thing('b')
        pickled = jsonpickle.encode([a, b, b])
        unpickled = jsonpickle.decode(pickled)
        self.assertEqual(unpickled[1], unpickled[2])
        self.assertEqual(type(unpickled[0]), Thing)
        self.assertEqual(unpickled[0].name, 'a')
        self.assertEqual(unpickled[1].name, 'b')
        self.assertEqual(unpickled[2].name, 'b')

    def test_load_backend(self):
        """Test that we can call jsonpickle.load_backend()

        """
        jsonpickle.load_backend('simplejson', 'dumps', 'loads', ValueError)

    def test_set_preferred_backend_allows_magic(self):
        """Tests that we can use the pluggable backends magically
        """
        backend = 'os.path'
        jsonpickle.load_backend(backend, 'split', 'join', AttributeError)
        jsonpickle.set_preferred_backend(backend)

        slash_hello, world = jsonpickle.encode('/hello/world')
        jsonpickle.remove_backend(backend)

        self.assertEqual(slash_hello, '/hello')
        self.assertEqual(world, 'world')

    def test_load_backend_submodule(self):
        """Test that we can load a submodule as a backend

        """
        jsonpickle.load_backend('os.path', 'split', 'join', AttributeError)
        self.assertTrue('os.path' in jsonpickle.json._backend_names and
                        'os.path' in jsonpickle.json._encoders and
                        'os.path' in jsonpickle.json._decoders and
                        'os.path' in jsonpickle.json._encoder_options and
                        'os.path' in jsonpickle.json._decoder_exceptions)

    def _backend_is_partially_loaded(self, backend):
        """Return True if the specified backend is incomplete"""
        return (backend in jsonpickle.json._backend_names or
                backend in jsonpickle.json._encoders or
                backend in jsonpickle.json._decoders or
                backend in jsonpickle.json._encoder_options or
                backend in jsonpickle.json._decoder_exceptions)

    def test_load_backend_skips_bad_encode(self):
        """Test that we ignore bad encoders"""

        jsonpickle.load_backend('os.path', 'bad!', 'split', AttributeError)
        self.failIf(self._backend_is_partially_loaded('os.path'))

    def test_load_backend_skips_bad_decode(self):
        """Test that we ignore bad decoders"""

        jsonpickle.load_backend('os.path', 'join', 'bad!', AttributeError)
        self.failIf(self._backend_is_partially_loaded('os.path'))

    def test_load_backend_skips_bad_decoder_exceptions(self):
        """Test that we ignore bad decoder exceptions"""

        jsonpickle.load_backend('os.path', 'join', 'split', 'bad!')
        self.failIf(self._backend_is_partially_loaded('os.path'))


# Test classes for ExternalHandlerTestCase
class Mixin(object):
    def ok(self):
        return True


class UnicodeMixin(unicode, Mixin):
    def __add__(self, rhs):
        obj = super(UnicodeMixin, self).__add__(rhs)
        return UnicodeMixin(obj)


class UnicodeMixinHandler(handlers.BaseHandler):
    def flatten(self, obj, data):
        data['value'] = obj
        return data

    def restore(self, obj):
        return UnicodeMixin(obj['value'])


class ExternalHandlerTestCase(unittest.TestCase):
    def setUp(self):
        handlers.registry.register(UnicodeMixin, UnicodeMixinHandler)

    def tearDown(self):
        handlers.registry.unregister(UnicodeMixin)

    def test_unicode_mixin(self):
        obj = UnicodeMixin('test')
        self.assertEqual(unicode(obj), u'test')

        # Encode into JSON
        content = jsonpickle.encode(obj)

        # Resurrect from JSON
        new_obj = jsonpickle.decode(content)
        new_obj += ' passed'

        self.assertEqual(unicode(new_obj), u'test passed')
        self.assertEqual(type(new_obj), UnicodeMixin)
        self.assertTrue(new_obj.ok())


def suite():
    suite = unittest.TestSuite()
    suite.addTest(unittest.makeSuite(PicklingTestCase))
    suite.addTest(unittest.makeSuite(JSONPickleTestCase))
    suite.addTest(unittest.makeSuite(ExternalHandlerTestCase))
    suite.addTest(doctest.DocTestSuite(jsonpickle.pickler))
    suite.addTest(doctest.DocTestSuite(jsonpickle.unpickler))
    suite.addTest(doctest.DocTestSuite(jsonpickle))
    return suite

if __name__ == '__main__':
    unittest.main(defaultTest='suite')<|MERGE_RESOLUTION|>--- conflicted
+++ resolved
@@ -6,15 +6,10 @@
 # This software is licensed as described in the file COPYING, which
 # you should have received as part of this distribution.
 
-import os
-<<<<<<< HEAD
 import collections
-=======
-import doctest
-import unittest
->>>>>>> 590cc363
 import datetime
 import doctest
+import os
 import time
 import unittest
 
