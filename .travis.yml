--- conflicted
+++ resolved
@@ -2,19 +2,10 @@
 language: python
 
 python:
-<<<<<<< HEAD
-  - "2.7"
-# - "3.4"  # tox fails in 3.4, jobs timeout
-# - "3.5" # ecdsa tests fail in 3.5.
-  - "3.6"
-  - &latest_py3 "3.7"
-  - "3.8"
-install: pip install tox-travis
-script: make tox flags='--parallel 0'
-=======
 - 2.7
 - 3.6
 - &latest_py3 3.8
+- 3.8
 
 env:
 - TOXENV=libs
@@ -27,7 +18,6 @@
 
 install:
 - pip install tox tox-venv
->>>>>>> 931c455c
 
 before_script:
   # Disable IPv6. Ref travis-ci/travis-ci#8361
