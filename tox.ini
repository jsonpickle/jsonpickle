[tox]
<<<<<<< HEAD
minversion = 1.8
envlist = py{27,34,35,36,37,38}-{native,libs,sa10,sa11,sa12,sa13}

[testenv]
deps =
    coverage
    libs: demjson
    ecdsa
    enum34; python_version=="2.7"
    feedparser
    jsonlib; python_version=="2.7"
    numpy
    pandas
    pymongo
    pytest
    pytest-cov
    libs: simplejson
    libs: ujson
    libs: yajl
    sa10: sqlalchemy>=0.9,<1.1
    sa11: sqlalchemy>=1.0,<1.2
    sa12: sqlalchemy>=1.1,<1.3
    sa13: sqlalchemy>=1.2,<1.4
=======
envlist = python
minversion = 3.2
# https://github.com/jaraco/skeleton/issues/6
tox_pip_extensions_ext_venv_update = true
# Ensure that a late version of pip is used even on tox-venv.
requires =
	tox-pip-version>=0.0.6
	tox-venv


[testenv]
deps =
	sa13: sqlalchemy>=1.3,<1.4
	sa12: sqlalchemy>=1.2,<1.3
	sa11: sqlalchemy>=1.1,<1.2
	sa10: sqlalchemy>=1.0,<1.1
pip_version = pip
>>>>>>> 931c455c
commands =
	pytest {posargs}
usedevelop = True
extras =
    testing
    libs: testing.libs

[testenv:docs]
extras =
	docs
	testing
changedir = docs
commands =
	python -m sphinx . {toxinidir}/build/html

[testenv:release]
skip_install = True
deps =
	pep517>=0.5
	twine[keyring]>=1.13
	path
passenv =
	TWINE_PASSWORD
setenv =
	TWINE_USERNAME = {env:TWINE_USERNAME:__token__}
commands =
	python -c "import path; path.Path('dist').rmtree_p()"
	python -m pep517.build .
	python -m twine upload dist/*<|MERGE_RESOLUTION|>--- conflicted
+++ resolved
@@ -1,29 +1,4 @@
 [tox]
-<<<<<<< HEAD
-minversion = 1.8
-envlist = py{27,34,35,36,37,38}-{native,libs,sa10,sa11,sa12,sa13}
-
-[testenv]
-deps =
-    coverage
-    libs: demjson
-    ecdsa
-    enum34; python_version=="2.7"
-    feedparser
-    jsonlib; python_version=="2.7"
-    numpy
-    pandas
-    pymongo
-    pytest
-    pytest-cov
-    libs: simplejson
-    libs: ujson
-    libs: yajl
-    sa10: sqlalchemy>=0.9,<1.1
-    sa11: sqlalchemy>=1.0,<1.2
-    sa12: sqlalchemy>=1.1,<1.3
-    sa13: sqlalchemy>=1.2,<1.4
-=======
 envlist = python
 minversion = 3.2
 # https://github.com/jaraco/skeleton/issues/6
@@ -36,12 +11,11 @@
 
 [testenv]
 deps =
+	sa10: sqlalchemy>=1.0,<1.1
+	sa11: sqlalchemy>=1.1,<1.2
+	sa12: sqlalchemy>=1.2,<1.3
 	sa13: sqlalchemy>=1.3,<1.4
-	sa12: sqlalchemy>=1.2,<1.3
-	sa11: sqlalchemy>=1.1,<1.2
-	sa10: sqlalchemy>=1.0,<1.1
 pip_version = pip
->>>>>>> 931c455c
 commands =
 	pytest {posargs}
 usedevelop = True
