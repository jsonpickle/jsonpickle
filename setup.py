#!/usr/bin/env python

import setuptools

<<<<<<< HEAD
here = os.path.dirname(__file__)
version = os.path.join(here, 'jsonpickle', 'version.py')
scope = {}
exec(open(version).read(), scope)

SETUP_ARGS = dict(
    name='jsonpickle',
    version=scope['__version__'],
    description=(
        'Python library for serializing any arbitrary object graph into JSON'),
    long_description=(
        'jsonpickle converts complex Python objects to and from JSON.'),
    author='David Aguilar',
    author_email='davvid@gmail.com',
    url='https://jsonpickle.github.io/',
    license='BSD',
    platforms=['POSIX', 'Windows'],
    keywords=['json pickle', 'json', 'pickle', 'marshal',
              'serialization', 'JavaScript Object Notation'],
    classifiers=[
        'License :: OSI Approved :: BSD License',
        'Operating System :: OS Independent',
        'Programming Language :: Python :: 2',
        'Programming Language :: Python :: 2.7',
        'Programming Language :: Python :: 3',
        'Programming Language :: Python :: 3.4',
        'Programming Language :: Python :: 3.5',
        'Programming Language :: Python :: 3.6',
        'Programming Language :: Python :: 3.7',
        'Programming Language :: Python :: 3.8',
        'Topic :: Software Development :: Libraries :: Python Modules',
        'Development Status :: 5 - Production/Stable',
        'Intended Audience :: Developers',
        'Programming Language :: Python',
        'Programming Language :: JavaScript',
    ],
    options={'clean': {'all': 1}},
    packages=['jsonpickle', 'jsonpickle.ext'],
)


if __name__ == '__main__':
    setup_mod.setup(**SETUP_ARGS)
=======
if __name__ == "__main__":
    setuptools.setup()
>>>>>>> 931c455c
<|MERGE_RESOLUTION|>--- conflicted
+++ resolved
@@ -2,51 +2,5 @@
 
 import setuptools
 
-<<<<<<< HEAD
-here = os.path.dirname(__file__)
-version = os.path.join(here, 'jsonpickle', 'version.py')
-scope = {}
-exec(open(version).read(), scope)
-
-SETUP_ARGS = dict(
-    name='jsonpickle',
-    version=scope['__version__'],
-    description=(
-        'Python library for serializing any arbitrary object graph into JSON'),
-    long_description=(
-        'jsonpickle converts complex Python objects to and from JSON.'),
-    author='David Aguilar',
-    author_email='davvid@gmail.com',
-    url='https://jsonpickle.github.io/',
-    license='BSD',
-    platforms=['POSIX', 'Windows'],
-    keywords=['json pickle', 'json', 'pickle', 'marshal',
-              'serialization', 'JavaScript Object Notation'],
-    classifiers=[
-        'License :: OSI Approved :: BSD License',
-        'Operating System :: OS Independent',
-        'Programming Language :: Python :: 2',
-        'Programming Language :: Python :: 2.7',
-        'Programming Language :: Python :: 3',
-        'Programming Language :: Python :: 3.4',
-        'Programming Language :: Python :: 3.5',
-        'Programming Language :: Python :: 3.6',
-        'Programming Language :: Python :: 3.7',
-        'Programming Language :: Python :: 3.8',
-        'Topic :: Software Development :: Libraries :: Python Modules',
-        'Development Status :: 5 - Production/Stable',
-        'Intended Audience :: Developers',
-        'Programming Language :: Python',
-        'Programming Language :: JavaScript',
-    ],
-    options={'clean': {'all': 1}},
-    packages=['jsonpickle', 'jsonpickle.ext'],
-)
-
-
-if __name__ == '__main__':
-    setup_mod.setup(**SETUP_ARGS)
-=======
 if __name__ == "__main__":
-    setuptools.setup()
->>>>>>> 931c455c
+    setuptools.setup()