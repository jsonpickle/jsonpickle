--- conflicted
+++ resolved
@@ -1,10 +1,7 @@
 [run]
 omit = .tox/*
-<<<<<<< HEAD
+parallel = true
 source = jsonpickle
-=======
-parallel = true
->>>>>>> 71b2b5a4
 
 [report]
 show_missing = True