--- conflicted
+++ resolved
@@ -1,16 +1,10 @@
-
-Upcoming
-========
+v3.2.2
+======
     * A bug with the incorrect (de)serialization of NoneType objects has been fixed.
       (+507)
-<<<<<<< HEAD
     * Fix test suite compatibility with Numpy 2.x (+512)
-    * ``tests/benchmark.py`` was updated to avoid python2 syntax.
-    * The unpickler was updated to avoid creating temporary functions.
-=======
     * ``tests/benchmark.py`` was updated to avoid Python 2 syntax. (+508)
     * The unpickler was updated to avoid creating temporary functions. (+508)
->>>>>>> 2178ba06
 
 v3.2.1
 ======
