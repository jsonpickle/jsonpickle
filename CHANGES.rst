--- conflicted
+++ resolved
@@ -15,12 +15,9 @@
     * Removed jsonpickleJS from the tree. (#568) (+569)
     * Add support for the ``types`` module in ``util.importable_name`` (#574) (+575)
     * Fix roundtrip for method objects (#576) (+577)
-<<<<<<< HEAD
     * More test cases were added to cover reported use cases. (#503) (#573)
-=======
     * jsonpickle now avoids holding onto external references when decoding, which can
       improve memory deallocation behavior. (#579) (+580)
->>>>>>> bb40b030
 
 v4.1.1
 ======
